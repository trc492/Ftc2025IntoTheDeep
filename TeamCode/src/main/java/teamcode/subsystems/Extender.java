/*
 * Copyright (c) 2024 Titan Robotics Club (http://www.titanrobotics.com)
 *
 * Permission is hereby granted, free of charge, to any person obtaining a copy
 * of this software and associated documentation files (the "Software"), to deal
 * in the Software without restriction, including without limitation the rights
 * to use, copy, modify, merge, publish, distribute, sublicense, and/or sell
 * copies of the Software, and to permit persons to whom the Software is
 * furnished to do so, subject to the following conditions:
 *
 * The above copyright notice and this permission notice shall be included in all
 * copies or substantial portions of the Software.
 *
 * THE SOFTWARE IS PROVIDED "AS IS", WITHOUT WARRANTY OF ANY KIND, EXPRESS OR
 * IMPLIED, INCLUDING BUT NOT LIMITED TO THE WARRANTIES OF MERCHANTABILITY,
 * FITNESS FOR A PARTICULAR PURPOSE AND NONINFRINGEMENT. IN NO EVENT SHALL THE
 * AUTHORS OR COPYRIGHT HOLDERS BE LIABLE FOR ANY CLAIM, DAMAGES OR OTHER
 * LIABILITY, WHETHER IN AN ACTION OF CONTRACT, TORT OR OTHERWISE, ARISING FROM,
 * OUT OF OR IN CONNECTION WITH THE SOFTWARE OR THE USE OR OTHER DEALINGS IN THE
 * SOFTWARE.
 */

package teamcode.subsystems;

import ftclib.motor.FtcMotorActuator;
import trclib.motor.TrcMotor;
import trclib.robotcore.TrcDbgTrace;
import trclib.robotcore.TrcPidController;

/**
 * This class creates the Extender subsystem of the Extender Arm.
 */
public class Extender
{
    public static class Params
    {
        public static final String SUBSYSTEM_NAME               = "Extender";

        public static final String PRIMARY_MOTOR_NAME           = SUBSYSTEM_NAME + ".primary";
        public static final FtcMotorActuator.MotorType PRIMARY_MOTOR_TYPE = FtcMotorActuator.MotorType.DcMotor;
        public static final boolean PRIMARY_MOTOR_INVERTED      = true;
        public static final String LOWER_LIMIT_NAME             = SUBSYSTEM_NAME + ".lowerLimit";
        public static final boolean LOWER_LIMIT_INVERTED        = false;

        public static final double INCHES_PER_COUNT             = 0.00479555742786738354339957485092;
        public static final double POS_OFFSET                   = 14.75;
        public static final double POWER_LIMIT                  = 1.0;
        public static final double ZERO_CAL_POWER               = -0.75;

<<<<<<< HEAD
        public static final double PIVOT_Y_OFFSET               = -5.0;     // pivot Y offset from robot center inches
=======
        public static final double PIVOT_Y_OFFSET               = -7.0; // pivot Y offset from robot center inches
        public static final double PICKUP_POS_WRIST_OFFSET      = 1.5;  // pickup position offset from wrist joint
>>>>>>> 8ea54f5a
        public static final double MIN_POS                      = POS_OFFSET;
        public static final double MAX_POS                      = 35.0;
        public static final double GROUND_PICKUP_POS            = 18.0;
        public static final double SPECIMEN_PICKUP_POS          = 18.0; // TODO: NEEDS TUNING
        public static final double LOW_BASKET_SCORE_POS         = MIN_POS;
        public static final double HIGH_BASKET_SCORE_POS        = 34.0;
        public static final double LOW_CHAMBER_SCORE_POS        = 17.5;
        public static final double HIGH_CHAMBER_SCORE_POS       = 19.75;
        public static final double ASCENT_LEVEL1_POS            = 20.0;
        public static final double LEVEL_2_HOOK_POS             = 5.0;
        public static final double MAX_SAFE_ADJUSTMENT          = 6.0;
        public static final double MAX_SAFE_LIMIT               = MAX_POS - MAX_SAFE_ADJUSTMENT;
        public static final double[] posPresets                 = {MIN_POS, 20.0, 25.0, 30.0, 35.0};
        public static final double POS_PRESET_TOLERANCE         = 3.0;

        public static final TrcPidController.PidCoefficients posPidCoeffs =
            new TrcPidController.PidCoefficients(1.5, 0.0, 0.0, 0.0, 0.0);
        public static final double POS_PID_TOLERANCE            = 0.5;
        public static final double STALL_MIN_POWER              = Math.abs(ZERO_CAL_POWER);
        public static final double STALL_TOLERANCE              = 0.1;
        public static final double STALL_TIMEOUT                = 0.1;
        public static final double STALL_RESET_TIMEOUT          = 0.0;
    }   //class Params

    public final TrcMotor extender;

    /**
     * Constructor: Creates an instance of the object.
     */
    public Extender()
    {
        FtcMotorActuator.Params extenderParams = new FtcMotorActuator.Params()
            .setPrimaryMotor(Params.PRIMARY_MOTOR_NAME, Params.PRIMARY_MOTOR_TYPE, Params.PRIMARY_MOTOR_INVERTED)
//            .setLowerLimitSwitch(Params.LOWER_LIMIT_NAME, Params.LOWER_LIMIT_INVERTED)
            .setPositionScaleAndOffset(Params.INCHES_PER_COUNT, Params.POS_OFFSET)
            .setPositionPresets(Params.POS_PRESET_TOLERANCE, Params.posPresets);
        extender = new FtcMotorActuator(extenderParams).getMotor();
        extender.setSoftwarePidEnabled(true);
        extender.setPositionPidParameters(Params.posPidCoeffs, Params.POS_PID_TOLERANCE);
        // Lower limit switch is not installed yet, so we use zero calibration by motor stall.
        extender.setStallProtection(
            Params.STALL_MIN_POWER, Params.STALL_TOLERANCE, Params.STALL_TIMEOUT, Params.STALL_RESET_TIMEOUT);
        extender.setPidStallDetectionEnabled(Params.STALL_RESET_TIMEOUT, Params.STALL_TIMEOUT, Params.STALL_TOLERANCE);
        // We may extend it beyond its upper limit and we don't have physical upper limit switch, so set soft limits.
        extender.setSoftPositionLimits(Extender.Params.MIN_POS, Extender.Params.MAX_POS, false);
        extender.setTraceLevel(TrcDbgTrace.MsgLevel.INFO, false, false, null);
    }   //Extender

    /**
     * This method returns the created extender motor.
     *
     * @return created extender motor.
     */
    public TrcMotor getMotor()
    {
        return extender;
    }   //getMotor

}   //class Extender<|MERGE_RESOLUTION|>--- conflicted
+++ resolved
@@ -47,20 +47,16 @@
         public static final double POWER_LIMIT                  = 1.0;
         public static final double ZERO_CAL_POWER               = -0.75;
 
-<<<<<<< HEAD
-        public static final double PIVOT_Y_OFFSET               = -5.0;     // pivot Y offset from robot center inches
-=======
         public static final double PIVOT_Y_OFFSET               = -7.0; // pivot Y offset from robot center inches
         public static final double PICKUP_POS_WRIST_OFFSET      = 1.5;  // pickup position offset from wrist joint
->>>>>>> 8ea54f5a
         public static final double MIN_POS                      = POS_OFFSET;
         public static final double MAX_POS                      = 35.0;
         public static final double GROUND_PICKUP_POS            = 18.0;
         public static final double SPECIMEN_PICKUP_POS          = 18.0; // TODO: NEEDS TUNING
         public static final double LOW_BASKET_SCORE_POS         = MIN_POS;
         public static final double HIGH_BASKET_SCORE_POS        = 34.0;
-        public static final double LOW_CHAMBER_SCORE_POS        = 17.5;
-        public static final double HIGH_CHAMBER_SCORE_POS       = 19.75;
+        public static final double LOW_CHAMBER_SCORE_POS        = 18.5;
+        public static final double HIGH_CHAMBER_SCORE_POS       = 21.5;
         public static final double ASCENT_LEVEL1_POS            = 20.0;
         public static final double LEVEL_2_HOOK_POS             = 5.0;
         public static final double MAX_SAFE_ADJUSTMENT          = 6.0;
